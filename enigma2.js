--- conflicted
+++ resolved
@@ -653,7 +653,7 @@
         case "BOUQUET_DOWN":
         case "INFO":
         case "MENU":
-<<<<<<< HEAD
+
 		case "TIMERLIST":
 			let result = [];
 
@@ -692,10 +692,6 @@
 				});
 			}
 			break;
-
-=======
-            //setState(boxId, "");
->>>>>>> 55ee2e55
         default:
             adapter.log.info("received unknown command '"+command+"' @ evaluateCommandResponse");
     }
