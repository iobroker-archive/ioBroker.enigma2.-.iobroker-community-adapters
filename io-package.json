<<<<<<< HEAD
{
    "common": {
        "name": "enigma2",
        "version": "1.3.5",
        "connectionType": "local",
        "dataSource": "poll",
        "news": {
            "1.3.5": {
                "en": "bugfix #61 and undefined e2eventlist",
                "de": "bugfix #61 und undefined e2eventlist"
            },
            "1.3.4": {
                "en": "bugfix SET_VOLUME string error #56, Timestamp #59",
                "de": "fehler SET_VOLUME string error korregiert, Zeitstempel"
            },
            "1.3.3": {
                "en": "bugfix",
                "de": "fehler korregiert"
            },
            "1.3.2": {
                "en": "Add: `.command.VOLUME_UP` & `.command.VOLUME_DOWN`",
                "de": "Hinzugefügt: `.command.VOLUME_UP` & `.command.VOLUME_DOWN`"
            },
            "1.3.1": {
                "en": "Add: correction in `.enigma2.Timer_is_set` & `.enigma2.isRecording` with login handling",
                "de": "correction in `.enigma2.Timer_is_set` & `.enigma2.isRecording` with login handling"
            },
            "1.3.0": {
                "en": "Add: connectionType and dataSource in io-package.json, bugfix: enigma2.CHANNEL_PICON",
                "de": "Integration: connectionType und dataSource in io-package.json, Fehlerbehebung: enigma2.CHANNEL_PICON"
            },
            "1.2.9": {
                "en": "bugfix: Movielist generates high load #33, bugfix: Blockly #31",
                "de": "Fehlerbehebung: Movielist generates high load #33, Fehlerbehebung: Blockly #31"
            },
            "1.2.8": {
                "en": "Features added: pcion path, disable timerlist and or movielist",
                "de": "Features hinzugefügt: pcion path, timerlist und / oder movielist deaktivieren",
                "ru": "Добавленные функции: путь pcion, отключение списка таймеров и / или movielist",
                "pt": "Recursos adicionados: caminho do pcion, desativar lista de timer e ou movielist",
                "nl": "Functies toegevoegd: pcion pad, timerlijst en of filielist uitschakelen",
                "fr": "Fonctionnalités ajoutées: chemin pcion, désactiver la liste des minuteurs et ou movielist",
                "it": "Funzionalità aggiunte: percorso pcion, disabilita la lista dei timer e / o l'elenco dei film",
                "es": "Características agregadas: ruta de pcion, desactivar lista de temporizadores y / o movielist",
                "pl": "Dodano funkcje: ścieżka pcion, wyłącz listę czasową i / lub listę odtwarzania",
                "zh-cn": "增加的功能：pcion路径，禁用计时器列表和/或电影列表"
            }
        },
        "title": "enigma2",
        "titleLang": {
            "en": "enigma2",
            "de": "enigma2",
            "ru": "enigma2",
            "pt": "enigma2",
            "nl": "enigma2",
            "fr": "enigma2",
            "it": "enigma2",
            "es": "enigma2",
            "pl": "enigma2",
            "zh-cn": "enigma2"
        },
        "desc": {
            "en": "enigma2 adapter for VU+, Dreambox, EDISON...",
            "de": "enigma2 Adapter für VU +, Dreambox, EDISON ...",
            "ru": "адаптер enigma2 для VU +, Dreambox, EDISON ...",
            "pt": "adaptador enigma2 para VU +, Dreambox, EDISON ...",
            "nl": "enigma2-adapter voor VU +, Dreambox, EDISON ...",
            "fr": "adaptateur enigma2 pour VU +, Dreambox, EDISON ...",
            "it": "adattatore enigma2 per VU +, Dreambox, EDISON ...",
            "es": "Adaptador enigma2 para VU +, Dreambox, EDISON ...",
            "pl": "enigma2 adapter do VU +, Dreambox, EDISON ...",
            "zh-cn": "用于VU +，Dreambox，EDISON ...的enigma2适配器"
        },
        "readme": "https://github.com/Matten-Matten/ioBroker.enigma2/blob/master/README.md",
        "platform": "Javascript/Node.js",
        "license": "MIT",
        "mode": "daemon",
        "main": "main.js",
        "icon": "enigma2.png",
        "messagebox": true,
        "subscribe": "messagebox",
        "enabled": false,
        "stopBeforeUpdate": true,
        "extIcon": "https://raw.githubusercontent.com/Matten-Matten/ioBroker.enigma2/master/admin/enigma2.png",
        "loglevel": "info",
        "nondeletable": false,
        "compact": false,
        "materialize": true,
        "authors": [
            "Matten-Matten <matten-matten@web.de>"
        ],
        "type": "multimedia",
        "blockly": true,
        "config": {
            "width ": 1224,
            "height": 700
        }
    },
    "native": {
        "IPAddress": "192.168.0.1",
        "Port": "80",
        "Username": "root",
        "Password": "dreambox",
        "timerliste": "false",
        "timercheck": 5000,
        "Alexa": "false",
        "Webinterface": "true",
        "movieliste": "false",
        "PollingInterval": 5000
    },
    "objects": [],
    "instanceObjects": [
        {
            "_id": "",
            "type": "meta",
            "common": {
                "name": "Enigma2",
                "type": "meta.user"
            },
            "native": {}
        },
        {
            "_id": "enigma2",
            "type": "channel",
            "common": {
                "name": "Enigma2 Status Information"
            },
            "native": {}
        },
        {
            "_id": "main_command",
            "type": "channel",
            "common": {
                "name": "Enigma2 Main Commands"
            },
            "native": {}
        },
        {
            "_id": "command",
            "type": "channel",
            "common": {
                "name": "Enigma2 Device Commands"
            },
            "native": {}
        },
        {
            "_id": "Message",
            "type": "channel",
            "common": {
                "name": "Messages on Screen"
            },
            "native": {}
        },
        {
            "_id": "enigma2.Update",
            "type": "state",
            "common": {
                "role": "button",
                "name": "E2 States manuell aktualisieren",
                "type": "boolean",
                "read": false,
                "write": true
            },
            "native": {}
        },
        {
            "_id": "main_command.DEEP_STANDBY",
            "type": "state",
            "common": {
                "role": "button",
                "name": "Deepstandby",
                "type": "boolean",
                "read": false,
                "write": true
            },
            "native": {}
        },
        {
            "_id": "main_command.REBOOT",
            "type": "state",
            "common": {
                "role": "button",
                "name": "Reboot",
                "type": "boolean",
                "read": false,
                "write": true
            },
            "native": {}
        },
        {
            "_id": "main_command.RESTART_GUI",
            "type": "state",
            "common": {
                "role": "button",
                "name": "Restart Enigma2 GUI",
                "type": "boolean",
                "read": false,
                "write": true
            },
            "native": {}
        },
        {
            "_id": "main_command.WAKEUP_FROM_STANDBY",
            "type": "state",
            "common": {
                "role": "button",
                "name": "Wakeup form Standby",
                "type": "boolean",
                "read": false,
                "write": true
            },
            "native": {}
        },
        {
            "_id": "main_command.STANDBY",
            "type": "state",
            "common": {
                "role": "button",
                "name": "Standby",
                "type": "boolean",
                "read": false,
                "write": true
            },
            "native": {}
        },
        {
            "_id": "command.ZAP",
            "type": "state",
            "common": {
                "role": "state",
                "name": "Zap with Servicereference",
                "type": "string",
                "read": false,
                "write": true
            },
            "native": {}
        },
        {
            "_id": "command.REMOTE-CONTROL",
            "type": "state",
            "common": {
                "role": "state",
                "name": "enigma2 send remote control command as number",
                "type": "number",
                "read": true,
                "write": true
            },
            "native": {}
        },
        {
            "_id": "command.SET_VOLUME",
            "type": "state",
            "common": {
                "role": "level.volume",
                "name": "SET VOLUME",
                "type": "number",
                "min": 0,
                "max": 100,
                "read": true,
                "write": true
            },
            "native": {}
        },
        {
            "_id": "command.VOLUME_UP",
            "type": "state",
            "common": {
                "role": "button",
                "name": "VOLUME UP",
                "type": "boolean",
                "read": false,
                "write": true
                },
            "native": {}
        },
        {
            "_id": "command.VOLUME_DOWN",
            "type": "state",
            "common": {
                "role": "button",
                "name": "VOLUME DOWN",
                "type": "boolean",
                "read": false,
                "write": true
            },
            "native": {}
        },
        {
            "_id": "command.STANDBY_TOGGLE",
            "type": "state",
            "common": {
                "role": "button",
                "name": "toggle to Standby",
                "type": "boolean",
                "read": false,
                "write": true
            },
            "native": {}
        },
        {
            "_id": "command.MUTE_TOGGLE",
            "type": "state",
            "common": {
                "role": "button",
                "name": "toggle to Mute/Unmute",
                "type": "boolean",
                "read": false,
                "write": true
            },
            "native": {}
        },
        {
            "_id": "command.CHANNEL_UP",
            "type": "state",
            "common": {
                "role": "button",
                "name": "CHANNEL UP",
                "type": "boolean",
                "read": false,
                "write": true
            },
            "native": {}
        },
        {
            "_id": "command.CHANNEL_DOWN",
            "type": "state",
            "common": {
                "role": "button",
                "name": "CHANNEL DOWN",
                "type": "boolean",
                "read": false,
                "write": true
            },
            "native": {}
        },
        {
            "_id": "command.OK",
            "type": "state",
            "common": {
                "role": "button",
                "name": "OK Button",
                "type": "boolean",
                "read": false,
                "write": true
            },
            "native": {}
        },
        {
            "_id": "command.EXIT",
            "type": "state",
            "common": {
                "role": "button",
                "name": "EXIT Button",
                "type": "boolean",
                "read": false,
                "write": true
            },
            "native": {}
        },
        {
            "_id": "command.EPG",
            "type": "state",
            "common": {
                "role": "button",
                "name": "EPG Button",
                "type": "boolean",
                "read": false,
                "write": true
            },
            "native": {}
        },
        {
            "_id": "command.MENU",
            "type": "state",
            "common": {
                "role": "button",
                "name": "MENU Button",
                "type": "boolean",
                "read": false,
                "write": true
            },
            "native": {}
        },
        {
            "_id": "command.PLAY_PAUSE",
            "type": "state",
            "common": {
                "role": "button",
                "name": "PLAY-PAUSE Button",
                "type": "boolean",
                "read": false,
                "write": true
            },
            "native": {}
        },
        {
            "_id": "command.REC",
            "type": "state",
            "common": {
                "role": "button",
                "name": "REC. Button",
                "type": "boolean",
                "read": false,
                "write": true
            },
            "native": {}
        },
        {
            "_id": "command.STOP",
            "type": "state",
            "common": {
                "role": "button",
                "name": "STOP Button",
                "type": "boolean",
                "read": false,
                "write": true
            },
            "native": {}
        },
        {
            "_id": "command.TV",
            "type": "state",
            "common": {
                "role": "button",
                "name": "TV Button",
                "type": "boolean",
                "read": false,
                "write": true
            },
            "native": {}
        },
        {
            "_id": "command.RADIO",
            "type": "state",
            "common": {
                "role": "button",
                "name": "RADIO Button",
                "type": "boolean",
                "read": false,
                "write": true
            },
            "native": {}
        },
        {
            "_id": "command.UP",
            "type": "state",
            "common": {
                "role": "button",
                "name": "UP Button",
                "type": "boolean",
                "read": false,
                "write": true
            },
            "native": {}
        },
        {
            "_id": "command.DOWN",
            "type": "state",
            "common": {
                "role": "button",
                "name": "DOWN Button",
                "type": "boolean",
                "read": false,
                "write": true
            },
            "native": {}
        },
        {
            "_id": "command.RIGHT",
            "type": "state",
            "common": {
                "role": "button",
                "name": "RIGHT Button",
                "type": "boolean",
                "read": false,
                "write": true
            },
            "native": {}
        },
        {
            "_id": "command.LEFT",
            "type": "state",
            "common": {
                "role": "button",
                "name": "LEFT Button",
                "type": "boolean",
                "read": false,
                "write": true
            },
            "native": {}
        }
    ]
}
=======
{
  "common": {
    "name": "enigma2",
    "version": "1.5.0",
    "connectionType": "local",
    "dataSource": "poll",
    "news": {
      "1.5.0": {
        "en": "The adapter has been moved into iobroker-community-adapters organisation\nchanged: Testing has been added and changed to support node 16, 18 and 20\nchanged: Dependencies have been updated\nchanged: issues reported by adapter-checker have been fixed (#15)",
        "de": "Der Adapter wurde in die iobroker-community-adapters Organisation verlegt\ngeändert: Github babasierendes Testing wurde hinzugefügt mit Support für Node 16, 18 und 20\ngeändert: Abhängigkeiten wurden aktualisiert\ngeändert: Probleme, die vom Adapter-Checker gemeldet wurden, wurden behoben #(15)",
        "ru": "Адаптер переехал в организацию iobroker-community-adapters\nизменено: Тестирование было добавлено и изменено для поддержки ноды 16, 18 и 20\nизменено: В зависимости были обновлены\nизменено: вопросы, сообщаемые адаптером-чекером, были зафиксированы #(15)",
        "pt": "O adaptador foi movido para a organização iobroker-community-adapters\nmudou: Os testes foram adicionados e alterados para suportar o nó 16, 18 e 20\nmudou: As dependências foram atualizadas\nalterado: problemas relatados pelo verificador do adaptador foram corrigidos #(15)",
        "nl": "De adapter is verplaatst naar iobroker-community-papters organisatie\n_ De test is toegevoegd en veranderd om node 16 te ondersteunen, 18 en 20\n_ Afhankelijkheid\nquality over quantity (qoq) releases vertaling:",
        "fr": "L'adaptateur a été déplacé dans l'organisation iobroker-community-adapters\nchangé: Les essais ont été ajoutés et modifiés pour soutenir les nœuds 16, 18 et 20\nchangé: Les dépendances ont été mises à jour\nchangé: les problèmes signalés par le contrôleur d'adaptateur ont été corrigés #(15)",
        "it": "L'adattatore è stato spostato nell'organizzazione di hobroker-community-adapters\ncambiato: I test sono stati aggiunti e modificati per supportare il nodo 16, 18 e 20\ncambiato: Le dipendenze sono state aggiornate\ncambiato: i problemi segnalati da adattatore-checker sono stati fissati #(15)",
        "es": "El adaptador se ha trasladado a la organización de ibroker-community-adapters\ncambiado: Se han añadido y cambiado las pruebas para apoyar el nodo 16, 18 y 20\ncambiado: Se han actualizado las dependencias\ncambiados: los problemas reportados por adaptador-checker han sido fijos #(15)",
        "pl": "Adaptator został przeniesiony do organizacji iobroker-community-profit\nzmieniono: Testy zostały dodane i zmienione na 16 węzłów, 18 i 20\nzmieniono: Zależności zostały zaktualizowane\nzmieniono następujące problemy: urządzenie regulowane przez adapter-checker zostało ustalone #(15)",
        "uk": "Перехідник був переведений в організацію iobroker-community-adapters\nзмінено: Тестування було додано та змінено для підтримки вузлів 16, 18 та 20\nзмінено: Оновлено залежність\nзмінено: проблеми, які повідомляються адаптером-шкером, були виправлені #(15)",
        "zh-cn": "适应者被移入了小型妓院。\n修改: 添加并修改了试验,以支助第16、18和20条。\n修改: 已更新了属地\n变化:适应者报告的问题已确定为第(15)号。"
      },
      "1.4.0": {
        "en": "compatibility to js-controller v5",
        "de": "Kompatibilität mit js-controller v5",
        "ru": "совместимость с js-controller v5",
        "pt": "compatibilidade com js-controller v5",
        "fr": "compatibilité avec js-controller v5",
        "it": "compatibilità con js-controller v5",
        "es": "compatibilidad con js-controller v5",
        "pl": "kompatybilność z js-controllerem v5",
        "uk": "сумісність з js-controller v5",
        "zh-cn": "兼容并行李"
      },
      "1.3.4": {
        "en": "bugfix SET_VOLUME string error #56, Timestamp #59",
        "de": "fehler SET_VOLUME string error korregiert, Zeitstempel"
      },
      "1.3.3": {
        "en": "bugfix",
        "de": "fehler korregiert"
      },
      "1.3.2": {
        "en": "Add: `.command.VOLUME_UP` & `.command.VOLUME_DOWN`",
        "de": "Hinzugefügt: `.command.VOLUME_UP` & `.command.VOLUME_DOWN`"
      },
      "1.3.1": {
        "en": "Add: correction in `.enigma2.Timer_is_set` & `.enigma2.isRecording` with login handling",
        "de": "correction in `.enigma2.Timer_is_set` & `.enigma2.isRecording` with login handling"
      },
      "1.3.0": {
        "en": "Add: connectionType and dataSource in io-package.json, bugfix: enigma2.CHANNEL_PICON",
        "de": "Integration: connectionType und dataSource in io-package.json, Fehlerbehebung: enigma2.CHANNEL_PICON"
      }
    },
    "title": "enigma2",
    "titleLang": {
      "en": "enigma2",
      "de": "enigma2",
      "ru": "оригма2",
      "pt": "enigma2",
      "nl": "enigma2",
      "fr": "enigma2",
      "it": "enigma2",
      "es": "enigma2",
      "pl": "enigma2",
      "uk": "ангел2",
      "zh-cn": "enigma2"
    },
    "desc": {
      "en": "enigma2 adapter for VU+, Dreambox, EDISON...",
      "de": "enigma2 Adapter für VU+, Dreambox, EDISON...",
      "ru": "enigma2 адаптер для VU+, Dreambox, EDISON...",
      "pt": "adaptador enigma2 para VU +, Dreambox, EDISON...",
      "nl": "enigma2 adapter voor VU+, Dreambox, EDISON...",
      "fr": "adaptateur enigma2 pour VU+, Dreambox, EDISON...",
      "it": "adattatore enigma2 per VU+, Dreambox, EDISON...",
      "es": "adaptador enigma2 para VU+, Dreambox, EDISON...",
      "pl": "enigma2 adapter dla VU+, Dreambox, EDISON...",
      "uk": "адаптер enigma2 для VU+, Dreambox, EDISON...",
      "zh-cn": "万国邮联+,Dream箱,EDISON..."
    },
    "platform": "Javascript/Node.js",
    "license": "MIT",
    "mode": "daemon",
    "main": "main.js",
    "icon": "enigma2.png",
    "messagebox": true,
    "subscribe": "messagebox",
    "enabled": false,
    "stopBeforeUpdate": true,
    "extIcon": "https://raw.githubusercontent.com/iobroker-community-adapters/ioBroker.enigma2/master/admin/enigma2.png",
    "readme": "https://github.com/iobroker-community-adapters/ioBroker.enigma2/blob/master/README.md",
    "loglevel": "info",
    "nondeletable": false,
    "compact": false,
    "materialize": true,
    "authors": [
      "Matten-Matten <matten-matten@web.de>"
    ],
    "type": "multimedia",
    "blockly": true,
    "config": {
      "width ": 1224,
      "height": 700
    },
    "dependencies": [
      {
        "js-controller": ">=3.3.22"
      }
    ],
    "globalDependencies": [
      {
        "admin": ">=5.1.13"
      }
    ]
  },
  "native": {
    "IPAddress": "192.168.0.1",
    "Port": "80",
    "Username": "root",
    "Password": "dreambox",
    "timerliste": "false",
    "timercheck": 5000,
    "Alexa": "false",
    "Webinterface": "true",
    "movieliste": "false",
    "PollingInterval": 5000
  },
  "objects": [],
  "instanceObjects": [
    {
      "_id": "",
      "type": "meta",
      "common": {
        "name": "Enigma2",
        "type": "meta.user"
      },
      "native": {}
    },
    {
      "_id": "enigma2",
      "type": "channel",
      "common": {
        "name": "Enigma2 Status Information"
      },
      "native": {}
    },
    {
      "_id": "main_command",
      "type": "channel",
      "common": {
        "name": "Enigma2 Main Commands"
      },
      "native": {}
    },
    {
      "_id": "command",
      "type": "channel",
      "common": {
        "name": "Enigma2 Device Commands"
      },
      "native": {}
    },
    {
      "_id": "Message",
      "type": "channel",
      "common": {
        "name": "Messages on Screen"
      },
      "native": {}
    },
    {
      "_id": "enigma2.Update",
      "type": "state",
      "common": {
        "role": "button",
        "name": "E2 States manuell aktualisieren",
        "type": "boolean",
        "read": false,
        "write": true
      },
      "native": {}
    },
    {
      "_id": "main_command.DEEP_STANDBY",
      "type": "state",
      "common": {
        "role": "button",
        "name": "Deepstandby",
        "type": "boolean",
        "read": false,
        "write": true
      },
      "native": {}
    },
    {
      "_id": "main_command.REBOOT",
      "type": "state",
      "common": {
        "role": "button",
        "name": "Reboot",
        "type": "boolean",
        "read": false,
        "write": true
      },
      "native": {}
    },
    {
      "_id": "main_command.RESTART_GUI",
      "type": "state",
      "common": {
        "role": "button",
        "name": "Restart Enigma2 GUI",
        "type": "boolean",
        "read": false,
        "write": true
      },
      "native": {}
    },
    {
      "_id": "main_command.WAKEUP_FROM_STANDBY",
      "type": "state",
      "common": {
        "role": "button",
        "name": "Wakeup form Standby",
        "type": "boolean",
        "read": false,
        "write": true
      },
      "native": {}
    },
    {
      "_id": "main_command.STANDBY",
      "type": "state",
      "common": {
        "role": "button",
        "name": "Standby",
        "type": "boolean",
        "read": false,
        "write": true
      },
      "native": {}
    },
    {
      "_id": "command.ZAP",
      "type": "state",
      "common": {
        "role": "state",
        "name": "Zap with Servicereference",
        "type": "string",
        "read": false,
        "write": true
      },
      "native": {}
    },
    {
      "_id": "command.REMOTE-CONTROL",
      "type": "state",
      "common": {
        "role": "state",
        "name": "enigma2 send remote control command as number",
        "type": "number",
        "read": true,
        "write": true
      },
      "native": {}
    },
    {
      "_id": "command.SET_VOLUME",
      "type": "state",
      "common": {
        "role": "level.volume",
        "name": "SET VOLUME",
        "type": "number",
        "min": 0,
        "max": 100,
        "read": true,
        "write": true
      },
      "native": {}
    },
    {
      "_id": "command.VOLUME_UP",
      "type": "state",
      "common": {
        "role": "button",
        "name": "VOLUME UP",
        "type": "boolean",
        "read": false,
        "write": true
      },
      "native": {}
    },
    {
      "_id": "command.VOLUME_DOWN",
      "type": "state",
      "common": {
        "role": "button",
        "name": "VOLUME DOWN",
        "type": "boolean",
        "read": false,
        "write": true
      },
      "native": {}
    },
    {
      "_id": "command.STANDBY_TOGGLE",
      "type": "state",
      "common": {
        "role": "button",
        "name": "toggle to Standby",
        "type": "boolean",
        "read": false,
        "write": true
      },
      "native": {}
    },
    {
      "_id": "command.MUTE_TOGGLE",
      "type": "state",
      "common": {
        "role": "button",
        "name": "toggle to Mute/Unmute",
        "type": "boolean",
        "read": false,
        "write": true
      },
      "native": {}
    },
    {
      "_id": "command.CHANNEL_UP",
      "type": "state",
      "common": {
        "role": "button",
        "name": "CHANNEL UP",
        "type": "boolean",
        "read": false,
        "write": true
      },
      "native": {}
    },
    {
      "_id": "command.CHANNEL_DOWN",
      "type": "state",
      "common": {
        "role": "button",
        "name": "CHANNEL DOWN",
        "type": "boolean",
        "read": false,
        "write": true
      },
      "native": {}
    },
    {
      "_id": "command.OK",
      "type": "state",
      "common": {
        "role": "button",
        "name": "OK Button",
        "type": "boolean",
        "read": false,
        "write": true
      },
      "native": {}
    },
    {
      "_id": "command.EXIT",
      "type": "state",
      "common": {
        "role": "button",
        "name": "EXIT Button",
        "type": "boolean",
        "read": false,
        "write": true
      },
      "native": {}
    },
    {
      "_id": "command.EPG",
      "type": "state",
      "common": {
        "role": "button",
        "name": "EPG Button",
        "type": "boolean",
        "read": false,
        "write": true
      },
      "native": {}
    },
    {
      "_id": "command.MENU",
      "type": "state",
      "common": {
        "role": "button",
        "name": "MENU Button",
        "type": "boolean",
        "read": false,
        "write": true
      },
      "native": {}
    },
    {
      "_id": "command.PLAY_PAUSE",
      "type": "state",
      "common": {
        "role": "button",
        "name": "PLAY-PAUSE Button",
        "type": "boolean",
        "read": false,
        "write": true
      },
      "native": {}
    },
    {
      "_id": "command.REC",
      "type": "state",
      "common": {
        "role": "button",
        "name": "REC. Button",
        "type": "boolean",
        "read": false,
        "write": true
      },
      "native": {}
    },
    {
      "_id": "command.STOP",
      "type": "state",
      "common": {
        "role": "button",
        "name": "STOP Button",
        "type": "boolean",
        "read": false,
        "write": true
      },
      "native": {}
    },
    {
      "_id": "command.TV",
      "type": "state",
      "common": {
        "role": "button",
        "name": "TV Button",
        "type": "boolean",
        "read": false,
        "write": true
      },
      "native": {}
    },
    {
      "_id": "command.RADIO",
      "type": "state",
      "common": {
        "role": "button",
        "name": "RADIO Button",
        "type": "boolean",
        "read": false,
        "write": true
      },
      "native": {}
    },
    {
      "_id": "command.UP",
      "type": "state",
      "common": {
        "role": "button",
        "name": "UP Button",
        "type": "boolean",
        "read": false,
        "write": true
      },
      "native": {}
    },
    {
      "_id": "command.DOWN",
      "type": "state",
      "common": {
        "role": "button",
        "name": "DOWN Button",
        "type": "boolean",
        "read": false,
        "write": true
      },
      "native": {}
    },
    {
      "_id": "command.RIGHT",
      "type": "state",
      "common": {
        "role": "button",
        "name": "RIGHT Button",
        "type": "boolean",
        "read": false,
        "write": true
      },
      "native": {}
    },
    {
      "_id": "command.LEFT",
      "type": "state",
      "common": {
        "role": "button",
        "name": "LEFT Button",
        "type": "boolean",
        "read": false,
        "write": true
      },
      "native": {}
    }
  ]
}
>>>>>>> 11142643
<|MERGE_RESOLUTION|>--- conflicted
+++ resolved
@@ -1,1006 +1,510 @@
-<<<<<<< HEAD
-{
-    "common": {
-        "name": "enigma2",
-        "version": "1.3.5",
-        "connectionType": "local",
-        "dataSource": "poll",
-        "news": {
-            "1.3.5": {
-                "en": "bugfix #61 and undefined e2eventlist",
-                "de": "bugfix #61 und undefined e2eventlist"
-            },
-            "1.3.4": {
-                "en": "bugfix SET_VOLUME string error #56, Timestamp #59",
-                "de": "fehler SET_VOLUME string error korregiert, Zeitstempel"
-            },
-            "1.3.3": {
-                "en": "bugfix",
-                "de": "fehler korregiert"
-            },
-            "1.3.2": {
-                "en": "Add: `.command.VOLUME_UP` & `.command.VOLUME_DOWN`",
-                "de": "Hinzugefügt: `.command.VOLUME_UP` & `.command.VOLUME_DOWN`"
-            },
-            "1.3.1": {
-                "en": "Add: correction in `.enigma2.Timer_is_set` & `.enigma2.isRecording` with login handling",
-                "de": "correction in `.enigma2.Timer_is_set` & `.enigma2.isRecording` with login handling"
-            },
-            "1.3.0": {
-                "en": "Add: connectionType and dataSource in io-package.json, bugfix: enigma2.CHANNEL_PICON",
-                "de": "Integration: connectionType und dataSource in io-package.json, Fehlerbehebung: enigma2.CHANNEL_PICON"
-            },
-            "1.2.9": {
-                "en": "bugfix: Movielist generates high load #33, bugfix: Blockly #31",
-                "de": "Fehlerbehebung: Movielist generates high load #33, Fehlerbehebung: Blockly #31"
-            },
-            "1.2.8": {
-                "en": "Features added: pcion path, disable timerlist and or movielist",
-                "de": "Features hinzugefügt: pcion path, timerlist und / oder movielist deaktivieren",
-                "ru": "Добавленные функции: путь pcion, отключение списка таймеров и / или movielist",
-                "pt": "Recursos adicionados: caminho do pcion, desativar lista de timer e ou movielist",
-                "nl": "Functies toegevoegd: pcion pad, timerlijst en of filielist uitschakelen",
-                "fr": "Fonctionnalités ajoutées: chemin pcion, désactiver la liste des minuteurs et ou movielist",
-                "it": "Funzionalità aggiunte: percorso pcion, disabilita la lista dei timer e / o l'elenco dei film",
-                "es": "Características agregadas: ruta de pcion, desactivar lista de temporizadores y / o movielist",
-                "pl": "Dodano funkcje: ścieżka pcion, wyłącz listę czasową i / lub listę odtwarzania",
-                "zh-cn": "增加的功能：pcion路径，禁用计时器列表和/或电影列表"
-            }
-        },
-        "title": "enigma2",
-        "titleLang": {
-            "en": "enigma2",
-            "de": "enigma2",
-            "ru": "enigma2",
-            "pt": "enigma2",
-            "nl": "enigma2",
-            "fr": "enigma2",
-            "it": "enigma2",
-            "es": "enigma2",
-            "pl": "enigma2",
-            "zh-cn": "enigma2"
-        },
-        "desc": {
-            "en": "enigma2 adapter for VU+, Dreambox, EDISON...",
-            "de": "enigma2 Adapter für VU +, Dreambox, EDISON ...",
-            "ru": "адаптер enigma2 для VU +, Dreambox, EDISON ...",
-            "pt": "adaptador enigma2 para VU +, Dreambox, EDISON ...",
-            "nl": "enigma2-adapter voor VU +, Dreambox, EDISON ...",
-            "fr": "adaptateur enigma2 pour VU +, Dreambox, EDISON ...",
-            "it": "adattatore enigma2 per VU +, Dreambox, EDISON ...",
-            "es": "Adaptador enigma2 para VU +, Dreambox, EDISON ...",
-            "pl": "enigma2 adapter do VU +, Dreambox, EDISON ...",
-            "zh-cn": "用于VU +，Dreambox，EDISON ...的enigma2适配器"
-        },
-        "readme": "https://github.com/Matten-Matten/ioBroker.enigma2/blob/master/README.md",
-        "platform": "Javascript/Node.js",
-        "license": "MIT",
-        "mode": "daemon",
-        "main": "main.js",
-        "icon": "enigma2.png",
-        "messagebox": true,
-        "subscribe": "messagebox",
-        "enabled": false,
-        "stopBeforeUpdate": true,
-        "extIcon": "https://raw.githubusercontent.com/Matten-Matten/ioBroker.enigma2/master/admin/enigma2.png",
-        "loglevel": "info",
-        "nondeletable": false,
-        "compact": false,
-        "materialize": true,
-        "authors": [
-            "Matten-Matten <matten-matten@web.de>"
-        ],
-        "type": "multimedia",
-        "blockly": true,
-        "config": {
-            "width ": 1224,
-            "height": 700
-        }
-    },
-    "native": {
-        "IPAddress": "192.168.0.1",
-        "Port": "80",
-        "Username": "root",
-        "Password": "dreambox",
-        "timerliste": "false",
-        "timercheck": 5000,
-        "Alexa": "false",
-        "Webinterface": "true",
-        "movieliste": "false",
-        "PollingInterval": 5000
-    },
-    "objects": [],
-    "instanceObjects": [
-        {
-            "_id": "",
-            "type": "meta",
-            "common": {
-                "name": "Enigma2",
-                "type": "meta.user"
-            },
-            "native": {}
-        },
-        {
-            "_id": "enigma2",
-            "type": "channel",
-            "common": {
-                "name": "Enigma2 Status Information"
-            },
-            "native": {}
-        },
-        {
-            "_id": "main_command",
-            "type": "channel",
-            "common": {
-                "name": "Enigma2 Main Commands"
-            },
-            "native": {}
-        },
-        {
-            "_id": "command",
-            "type": "channel",
-            "common": {
-                "name": "Enigma2 Device Commands"
-            },
-            "native": {}
-        },
-        {
-            "_id": "Message",
-            "type": "channel",
-            "common": {
-                "name": "Messages on Screen"
-            },
-            "native": {}
-        },
-        {
-            "_id": "enigma2.Update",
-            "type": "state",
-            "common": {
-                "role": "button",
-                "name": "E2 States manuell aktualisieren",
-                "type": "boolean",
-                "read": false,
-                "write": true
-            },
-            "native": {}
-        },
-        {
-            "_id": "main_command.DEEP_STANDBY",
-            "type": "state",
-            "common": {
-                "role": "button",
-                "name": "Deepstandby",
-                "type": "boolean",
-                "read": false,
-                "write": true
-            },
-            "native": {}
-        },
-        {
-            "_id": "main_command.REBOOT",
-            "type": "state",
-            "common": {
-                "role": "button",
-                "name": "Reboot",
-                "type": "boolean",
-                "read": false,
-                "write": true
-            },
-            "native": {}
-        },
-        {
-            "_id": "main_command.RESTART_GUI",
-            "type": "state",
-            "common": {
-                "role": "button",
-                "name": "Restart Enigma2 GUI",
-                "type": "boolean",
-                "read": false,
-                "write": true
-            },
-            "native": {}
-        },
-        {
-            "_id": "main_command.WAKEUP_FROM_STANDBY",
-            "type": "state",
-            "common": {
-                "role": "button",
-                "name": "Wakeup form Standby",
-                "type": "boolean",
-                "read": false,
-                "write": true
-            },
-            "native": {}
-        },
-        {
-            "_id": "main_command.STANDBY",
-            "type": "state",
-            "common": {
-                "role": "button",
-                "name": "Standby",
-                "type": "boolean",
-                "read": false,
-                "write": true
-            },
-            "native": {}
-        },
-        {
-            "_id": "command.ZAP",
-            "type": "state",
-            "common": {
-                "role": "state",
-                "name": "Zap with Servicereference",
-                "type": "string",
-                "read": false,
-                "write": true
-            },
-            "native": {}
-        },
-        {
-            "_id": "command.REMOTE-CONTROL",
-            "type": "state",
-            "common": {
-                "role": "state",
-                "name": "enigma2 send remote control command as number",
-                "type": "number",
-                "read": true,
-                "write": true
-            },
-            "native": {}
-        },
-        {
-            "_id": "command.SET_VOLUME",
-            "type": "state",
-            "common": {
-                "role": "level.volume",
-                "name": "SET VOLUME",
-                "type": "number",
-                "min": 0,
-                "max": 100,
-                "read": true,
-                "write": true
-            },
-            "native": {}
-        },
-        {
-            "_id": "command.VOLUME_UP",
-            "type": "state",
-            "common": {
-                "role": "button",
-                "name": "VOLUME UP",
-                "type": "boolean",
-                "read": false,
-                "write": true
-                },
-            "native": {}
-        },
-        {
-            "_id": "command.VOLUME_DOWN",
-            "type": "state",
-            "common": {
-                "role": "button",
-                "name": "VOLUME DOWN",
-                "type": "boolean",
-                "read": false,
-                "write": true
-            },
-            "native": {}
-        },
-        {
-            "_id": "command.STANDBY_TOGGLE",
-            "type": "state",
-            "common": {
-                "role": "button",
-                "name": "toggle to Standby",
-                "type": "boolean",
-                "read": false,
-                "write": true
-            },
-            "native": {}
-        },
-        {
-            "_id": "command.MUTE_TOGGLE",
-            "type": "state",
-            "common": {
-                "role": "button",
-                "name": "toggle to Mute/Unmute",
-                "type": "boolean",
-                "read": false,
-                "write": true
-            },
-            "native": {}
-        },
-        {
-            "_id": "command.CHANNEL_UP",
-            "type": "state",
-            "common": {
-                "role": "button",
-                "name": "CHANNEL UP",
-                "type": "boolean",
-                "read": false,
-                "write": true
-            },
-            "native": {}
-        },
-        {
-            "_id": "command.CHANNEL_DOWN",
-            "type": "state",
-            "common": {
-                "role": "button",
-                "name": "CHANNEL DOWN",
-                "type": "boolean",
-                "read": false,
-                "write": true
-            },
-            "native": {}
-        },
-        {
-            "_id": "command.OK",
-            "type": "state",
-            "common": {
-                "role": "button",
-                "name": "OK Button",
-                "type": "boolean",
-                "read": false,
-                "write": true
-            },
-            "native": {}
-        },
-        {
-            "_id": "command.EXIT",
-            "type": "state",
-            "common": {
-                "role": "button",
-                "name": "EXIT Button",
-                "type": "boolean",
-                "read": false,
-                "write": true
-            },
-            "native": {}
-        },
-        {
-            "_id": "command.EPG",
-            "type": "state",
-            "common": {
-                "role": "button",
-                "name": "EPG Button",
-                "type": "boolean",
-                "read": false,
-                "write": true
-            },
-            "native": {}
-        },
-        {
-            "_id": "command.MENU",
-            "type": "state",
-            "common": {
-                "role": "button",
-                "name": "MENU Button",
-                "type": "boolean",
-                "read": false,
-                "write": true
-            },
-            "native": {}
-        },
-        {
-            "_id": "command.PLAY_PAUSE",
-            "type": "state",
-            "common": {
-                "role": "button",
-                "name": "PLAY-PAUSE Button",
-                "type": "boolean",
-                "read": false,
-                "write": true
-            },
-            "native": {}
-        },
-        {
-            "_id": "command.REC",
-            "type": "state",
-            "common": {
-                "role": "button",
-                "name": "REC. Button",
-                "type": "boolean",
-                "read": false,
-                "write": true
-            },
-            "native": {}
-        },
-        {
-            "_id": "command.STOP",
-            "type": "state",
-            "common": {
-                "role": "button",
-                "name": "STOP Button",
-                "type": "boolean",
-                "read": false,
-                "write": true
-            },
-            "native": {}
-        },
-        {
-            "_id": "command.TV",
-            "type": "state",
-            "common": {
-                "role": "button",
-                "name": "TV Button",
-                "type": "boolean",
-                "read": false,
-                "write": true
-            },
-            "native": {}
-        },
-        {
-            "_id": "command.RADIO",
-            "type": "state",
-            "common": {
-                "role": "button",
-                "name": "RADIO Button",
-                "type": "boolean",
-                "read": false,
-                "write": true
-            },
-            "native": {}
-        },
-        {
-            "_id": "command.UP",
-            "type": "state",
-            "common": {
-                "role": "button",
-                "name": "UP Button",
-                "type": "boolean",
-                "read": false,
-                "write": true
-            },
-            "native": {}
-        },
-        {
-            "_id": "command.DOWN",
-            "type": "state",
-            "common": {
-                "role": "button",
-                "name": "DOWN Button",
-                "type": "boolean",
-                "read": false,
-                "write": true
-            },
-            "native": {}
-        },
-        {
-            "_id": "command.RIGHT",
-            "type": "state",
-            "common": {
-                "role": "button",
-                "name": "RIGHT Button",
-                "type": "boolean",
-                "read": false,
-                "write": true
-            },
-            "native": {}
-        },
-        {
-            "_id": "command.LEFT",
-            "type": "state",
-            "common": {
-                "role": "button",
-                "name": "LEFT Button",
-                "type": "boolean",
-                "read": false,
-                "write": true
-            },
-            "native": {}
-        }
-    ]
-}
-=======
-{
-  "common": {
-    "name": "enigma2",
-    "version": "1.5.0",
-    "connectionType": "local",
-    "dataSource": "poll",
-    "news": {
-      "1.5.0": {
-        "en": "The adapter has been moved into iobroker-community-adapters organisation\nchanged: Testing has been added and changed to support node 16, 18 and 20\nchanged: Dependencies have been updated\nchanged: issues reported by adapter-checker have been fixed (#15)",
-        "de": "Der Adapter wurde in die iobroker-community-adapters Organisation verlegt\ngeändert: Github babasierendes Testing wurde hinzugefügt mit Support für Node 16, 18 und 20\ngeändert: Abhängigkeiten wurden aktualisiert\ngeändert: Probleme, die vom Adapter-Checker gemeldet wurden, wurden behoben #(15)",
-        "ru": "Адаптер переехал в организацию iobroker-community-adapters\nизменено: Тестирование было добавлено и изменено для поддержки ноды 16, 18 и 20\nизменено: В зависимости были обновлены\nизменено: вопросы, сообщаемые адаптером-чекером, были зафиксированы #(15)",
-        "pt": "O adaptador foi movido para a organização iobroker-community-adapters\nmudou: Os testes foram adicionados e alterados para suportar o nó 16, 18 e 20\nmudou: As dependências foram atualizadas\nalterado: problemas relatados pelo verificador do adaptador foram corrigidos #(15)",
-        "nl": "De adapter is verplaatst naar iobroker-community-papters organisatie\n_ De test is toegevoegd en veranderd om node 16 te ondersteunen, 18 en 20\n_ Afhankelijkheid\nquality over quantity (qoq) releases vertaling:",
-        "fr": "L'adaptateur a été déplacé dans l'organisation iobroker-community-adapters\nchangé: Les essais ont été ajoutés et modifiés pour soutenir les nœuds 16, 18 et 20\nchangé: Les dépendances ont été mises à jour\nchangé: les problèmes signalés par le contrôleur d'adaptateur ont été corrigés #(15)",
-        "it": "L'adattatore è stato spostato nell'organizzazione di hobroker-community-adapters\ncambiato: I test sono stati aggiunti e modificati per supportare il nodo 16, 18 e 20\ncambiato: Le dipendenze sono state aggiornate\ncambiato: i problemi segnalati da adattatore-checker sono stati fissati #(15)",
-        "es": "El adaptador se ha trasladado a la organización de ibroker-community-adapters\ncambiado: Se han añadido y cambiado las pruebas para apoyar el nodo 16, 18 y 20\ncambiado: Se han actualizado las dependencias\ncambiados: los problemas reportados por adaptador-checker han sido fijos #(15)",
-        "pl": "Adaptator został przeniesiony do organizacji iobroker-community-profit\nzmieniono: Testy zostały dodane i zmienione na 16 węzłów, 18 i 20\nzmieniono: Zależności zostały zaktualizowane\nzmieniono następujące problemy: urządzenie regulowane przez adapter-checker zostało ustalone #(15)",
-        "uk": "Перехідник був переведений в організацію iobroker-community-adapters\nзмінено: Тестування було додано та змінено для підтримки вузлів 16, 18 та 20\nзмінено: Оновлено залежність\nзмінено: проблеми, які повідомляються адаптером-шкером, були виправлені #(15)",
-        "zh-cn": "适应者被移入了小型妓院。\n修改: 添加并修改了试验,以支助第16、18和20条。\n修改: 已更新了属地\n变化:适应者报告的问题已确定为第(15)号。"
-      },
-      "1.4.0": {
-        "en": "compatibility to js-controller v5",
-        "de": "Kompatibilität mit js-controller v5",
-        "ru": "совместимость с js-controller v5",
-        "pt": "compatibilidade com js-controller v5",
-        "fr": "compatibilité avec js-controller v5",
-        "it": "compatibilità con js-controller v5",
-        "es": "compatibilidad con js-controller v5",
-        "pl": "kompatybilność z js-controllerem v5",
-        "uk": "сумісність з js-controller v5",
-        "zh-cn": "兼容并行李"
-      },
-      "1.3.4": {
-        "en": "bugfix SET_VOLUME string error #56, Timestamp #59",
-        "de": "fehler SET_VOLUME string error korregiert, Zeitstempel"
-      },
-      "1.3.3": {
-        "en": "bugfix",
-        "de": "fehler korregiert"
-      },
-      "1.3.2": {
-        "en": "Add: `.command.VOLUME_UP` & `.command.VOLUME_DOWN`",
-        "de": "Hinzugefügt: `.command.VOLUME_UP` & `.command.VOLUME_DOWN`"
-      },
-      "1.3.1": {
-        "en": "Add: correction in `.enigma2.Timer_is_set` & `.enigma2.isRecording` with login handling",
-        "de": "correction in `.enigma2.Timer_is_set` & `.enigma2.isRecording` with login handling"
-      },
-      "1.3.0": {
-        "en": "Add: connectionType and dataSource in io-package.json, bugfix: enigma2.CHANNEL_PICON",
-        "de": "Integration: connectionType und dataSource in io-package.json, Fehlerbehebung: enigma2.CHANNEL_PICON"
-      }
-    },
-    "title": "enigma2",
-    "titleLang": {
-      "en": "enigma2",
-      "de": "enigma2",
-      "ru": "оригма2",
-      "pt": "enigma2",
-      "nl": "enigma2",
-      "fr": "enigma2",
-      "it": "enigma2",
-      "es": "enigma2",
-      "pl": "enigma2",
-      "uk": "ангел2",
-      "zh-cn": "enigma2"
-    },
-    "desc": {
-      "en": "enigma2 adapter for VU+, Dreambox, EDISON...",
-      "de": "enigma2 Adapter für VU+, Dreambox, EDISON...",
-      "ru": "enigma2 адаптер для VU+, Dreambox, EDISON...",
-      "pt": "adaptador enigma2 para VU +, Dreambox, EDISON...",
-      "nl": "enigma2 adapter voor VU+, Dreambox, EDISON...",
-      "fr": "adaptateur enigma2 pour VU+, Dreambox, EDISON...",
-      "it": "adattatore enigma2 per VU+, Dreambox, EDISON...",
-      "es": "adaptador enigma2 para VU+, Dreambox, EDISON...",
-      "pl": "enigma2 adapter dla VU+, Dreambox, EDISON...",
-      "uk": "адаптер enigma2 для VU+, Dreambox, EDISON...",
-      "zh-cn": "万国邮联+,Dream箱,EDISON..."
-    },
-    "platform": "Javascript/Node.js",
-    "license": "MIT",
-    "mode": "daemon",
-    "main": "main.js",
-    "icon": "enigma2.png",
-    "messagebox": true,
-    "subscribe": "messagebox",
-    "enabled": false,
-    "stopBeforeUpdate": true,
-    "extIcon": "https://raw.githubusercontent.com/iobroker-community-adapters/ioBroker.enigma2/master/admin/enigma2.png",
-    "readme": "https://github.com/iobroker-community-adapters/ioBroker.enigma2/blob/master/README.md",
-    "loglevel": "info",
-    "nondeletable": false,
-    "compact": false,
-    "materialize": true,
-    "authors": [
-      "Matten-Matten <matten-matten@web.de>"
-    ],
-    "type": "multimedia",
-    "blockly": true,
-    "config": {
-      "width ": 1224,
-      "height": 700
-    },
-    "dependencies": [
-      {
-        "js-controller": ">=3.3.22"
-      }
-    ],
-    "globalDependencies": [
-      {
-        "admin": ">=5.1.13"
-      }
-    ]
-  },
-  "native": {
-    "IPAddress": "192.168.0.1",
-    "Port": "80",
-    "Username": "root",
-    "Password": "dreambox",
-    "timerliste": "false",
-    "timercheck": 5000,
-    "Alexa": "false",
-    "Webinterface": "true",
-    "movieliste": "false",
-    "PollingInterval": 5000
-  },
-  "objects": [],
-  "instanceObjects": [
-    {
-      "_id": "",
-      "type": "meta",
-      "common": {
-        "name": "Enigma2",
-        "type": "meta.user"
-      },
-      "native": {}
-    },
-    {
-      "_id": "enigma2",
-      "type": "channel",
-      "common": {
-        "name": "Enigma2 Status Information"
-      },
-      "native": {}
-    },
-    {
-      "_id": "main_command",
-      "type": "channel",
-      "common": {
-        "name": "Enigma2 Main Commands"
-      },
-      "native": {}
-    },
-    {
-      "_id": "command",
-      "type": "channel",
-      "common": {
-        "name": "Enigma2 Device Commands"
-      },
-      "native": {}
-    },
-    {
-      "_id": "Message",
-      "type": "channel",
-      "common": {
-        "name": "Messages on Screen"
-      },
-      "native": {}
-    },
-    {
-      "_id": "enigma2.Update",
-      "type": "state",
-      "common": {
-        "role": "button",
-        "name": "E2 States manuell aktualisieren",
-        "type": "boolean",
-        "read": false,
-        "write": true
-      },
-      "native": {}
-    },
-    {
-      "_id": "main_command.DEEP_STANDBY",
-      "type": "state",
-      "common": {
-        "role": "button",
-        "name": "Deepstandby",
-        "type": "boolean",
-        "read": false,
-        "write": true
-      },
-      "native": {}
-    },
-    {
-      "_id": "main_command.REBOOT",
-      "type": "state",
-      "common": {
-        "role": "button",
-        "name": "Reboot",
-        "type": "boolean",
-        "read": false,
-        "write": true
-      },
-      "native": {}
-    },
-    {
-      "_id": "main_command.RESTART_GUI",
-      "type": "state",
-      "common": {
-        "role": "button",
-        "name": "Restart Enigma2 GUI",
-        "type": "boolean",
-        "read": false,
-        "write": true
-      },
-      "native": {}
-    },
-    {
-      "_id": "main_command.WAKEUP_FROM_STANDBY",
-      "type": "state",
-      "common": {
-        "role": "button",
-        "name": "Wakeup form Standby",
-        "type": "boolean",
-        "read": false,
-        "write": true
-      },
-      "native": {}
-    },
-    {
-      "_id": "main_command.STANDBY",
-      "type": "state",
-      "common": {
-        "role": "button",
-        "name": "Standby",
-        "type": "boolean",
-        "read": false,
-        "write": true
-      },
-      "native": {}
-    },
-    {
-      "_id": "command.ZAP",
-      "type": "state",
-      "common": {
-        "role": "state",
-        "name": "Zap with Servicereference",
-        "type": "string",
-        "read": false,
-        "write": true
-      },
-      "native": {}
-    },
-    {
-      "_id": "command.REMOTE-CONTROL",
-      "type": "state",
-      "common": {
-        "role": "state",
-        "name": "enigma2 send remote control command as number",
-        "type": "number",
-        "read": true,
-        "write": true
-      },
-      "native": {}
-    },
-    {
-      "_id": "command.SET_VOLUME",
-      "type": "state",
-      "common": {
-        "role": "level.volume",
-        "name": "SET VOLUME",
-        "type": "number",
-        "min": 0,
-        "max": 100,
-        "read": true,
-        "write": true
-      },
-      "native": {}
-    },
-    {
-      "_id": "command.VOLUME_UP",
-      "type": "state",
-      "common": {
-        "role": "button",
-        "name": "VOLUME UP",
-        "type": "boolean",
-        "read": false,
-        "write": true
-      },
-      "native": {}
-    },
-    {
-      "_id": "command.VOLUME_DOWN",
-      "type": "state",
-      "common": {
-        "role": "button",
-        "name": "VOLUME DOWN",
-        "type": "boolean",
-        "read": false,
-        "write": true
-      },
-      "native": {}
-    },
-    {
-      "_id": "command.STANDBY_TOGGLE",
-      "type": "state",
-      "common": {
-        "role": "button",
-        "name": "toggle to Standby",
-        "type": "boolean",
-        "read": false,
-        "write": true
-      },
-      "native": {}
-    },
-    {
-      "_id": "command.MUTE_TOGGLE",
-      "type": "state",
-      "common": {
-        "role": "button",
-        "name": "toggle to Mute/Unmute",
-        "type": "boolean",
-        "read": false,
-        "write": true
-      },
-      "native": {}
-    },
-    {
-      "_id": "command.CHANNEL_UP",
-      "type": "state",
-      "common": {
-        "role": "button",
-        "name": "CHANNEL UP",
-        "type": "boolean",
-        "read": false,
-        "write": true
-      },
-      "native": {}
-    },
-    {
-      "_id": "command.CHANNEL_DOWN",
-      "type": "state",
-      "common": {
-        "role": "button",
-        "name": "CHANNEL DOWN",
-        "type": "boolean",
-        "read": false,
-        "write": true
-      },
-      "native": {}
-    },
-    {
-      "_id": "command.OK",
-      "type": "state",
-      "common": {
-        "role": "button",
-        "name": "OK Button",
-        "type": "boolean",
-        "read": false,
-        "write": true
-      },
-      "native": {}
-    },
-    {
-      "_id": "command.EXIT",
-      "type": "state",
-      "common": {
-        "role": "button",
-        "name": "EXIT Button",
-        "type": "boolean",
-        "read": false,
-        "write": true
-      },
-      "native": {}
-    },
-    {
-      "_id": "command.EPG",
-      "type": "state",
-      "common": {
-        "role": "button",
-        "name": "EPG Button",
-        "type": "boolean",
-        "read": false,
-        "write": true
-      },
-      "native": {}
-    },
-    {
-      "_id": "command.MENU",
-      "type": "state",
-      "common": {
-        "role": "button",
-        "name": "MENU Button",
-        "type": "boolean",
-        "read": false,
-        "write": true
-      },
-      "native": {}
-    },
-    {
-      "_id": "command.PLAY_PAUSE",
-      "type": "state",
-      "common": {
-        "role": "button",
-        "name": "PLAY-PAUSE Button",
-        "type": "boolean",
-        "read": false,
-        "write": true
-      },
-      "native": {}
-    },
-    {
-      "_id": "command.REC",
-      "type": "state",
-      "common": {
-        "role": "button",
-        "name": "REC. Button",
-        "type": "boolean",
-        "read": false,
-        "write": true
-      },
-      "native": {}
-    },
-    {
-      "_id": "command.STOP",
-      "type": "state",
-      "common": {
-        "role": "button",
-        "name": "STOP Button",
-        "type": "boolean",
-        "read": false,
-        "write": true
-      },
-      "native": {}
-    },
-    {
-      "_id": "command.TV",
-      "type": "state",
-      "common": {
-        "role": "button",
-        "name": "TV Button",
-        "type": "boolean",
-        "read": false,
-        "write": true
-      },
-      "native": {}
-    },
-    {
-      "_id": "command.RADIO",
-      "type": "state",
-      "common": {
-        "role": "button",
-        "name": "RADIO Button",
-        "type": "boolean",
-        "read": false,
-        "write": true
-      },
-      "native": {}
-    },
-    {
-      "_id": "command.UP",
-      "type": "state",
-      "common": {
-        "role": "button",
-        "name": "UP Button",
-        "type": "boolean",
-        "read": false,
-        "write": true
-      },
-      "native": {}
-    },
-    {
-      "_id": "command.DOWN",
-      "type": "state",
-      "common": {
-        "role": "button",
-        "name": "DOWN Button",
-        "type": "boolean",
-        "read": false,
-        "write": true
-      },
-      "native": {}
-    },
-    {
-      "_id": "command.RIGHT",
-      "type": "state",
-      "common": {
-        "role": "button",
-        "name": "RIGHT Button",
-        "type": "boolean",
-        "read": false,
-        "write": true
-      },
-      "native": {}
-    },
-    {
-      "_id": "command.LEFT",
-      "type": "state",
-      "common": {
-        "role": "button",
-        "name": "LEFT Button",
-        "type": "boolean",
-        "read": false,
-        "write": true
-      },
-      "native": {}
-    }
-  ]
-}
->>>>>>> 11142643
+{
+  "common": {
+    "name": "enigma2",
+    "version": "1.5.0",
+    "connectionType": "local",
+    "dataSource": "poll",
+    "news": {
+      "1.5.0": {
+        "en": "The adapter has been moved into iobroker-community-adapters organisation\nchanged: Testing has been added and changed to support node 16, 18 and 20\nchanged: Dependencies have been updated\nchanged: issues reported by adapter-checker have been fixed (#15)",
+        "de": "Der Adapter wurde in die iobroker-community-adapters Organisation verlegt\ngeändert: Github babasierendes Testing wurde hinzugefügt mit Support für Node 16, 18 und 20\ngeändert: Abhängigkeiten wurden aktualisiert\ngeändert: Probleme, die vom Adapter-Checker gemeldet wurden, wurden behoben #(15)",
+        "ru": "Адаптер переехал в организацию iobroker-community-adapters\nизменено: Тестирование было добавлено и изменено для поддержки ноды 16, 18 и 20\nизменено: В зависимости были обновлены\nизменено: вопросы, сообщаемые адаптером-чекером, были зафиксированы #(15)",
+        "pt": "O adaptador foi movido para a organização iobroker-community-adapters\nmudou: Os testes foram adicionados e alterados para suportar o nó 16, 18 e 20\nmudou: As dependências foram atualizadas\nalterado: problemas relatados pelo verificador do adaptador foram corrigidos #(15)",
+        "nl": "De adapter is verplaatst naar iobroker-community-papters organisatie\n_ De test is toegevoegd en veranderd om node 16 te ondersteunen, 18 en 20\n_ Afhankelijkheid\nquality over quantity (qoq) releases vertaling:",
+        "fr": "L'adaptateur a été déplacé dans l'organisation iobroker-community-adapters\nchangé: Les essais ont été ajoutés et modifiés pour soutenir les nœuds 16, 18 et 20\nchangé: Les dépendances ont été mises à jour\nchangé: les problèmes signalés par le contrôleur d'adaptateur ont été corrigés #(15)",
+        "it": "L'adattatore è stato spostato nell'organizzazione di hobroker-community-adapters\ncambiato: I test sono stati aggiunti e modificati per supportare il nodo 16, 18 e 20\ncambiato: Le dipendenze sono state aggiornate\ncambiato: i problemi segnalati da adattatore-checker sono stati fissati #(15)",
+        "es": "El adaptador se ha trasladado a la organización de ibroker-community-adapters\ncambiado: Se han añadido y cambiado las pruebas para apoyar el nodo 16, 18 y 20\ncambiado: Se han actualizado las dependencias\ncambiados: los problemas reportados por adaptador-checker han sido fijos #(15)",
+        "pl": "Adaptator został przeniesiony do organizacji iobroker-community-profit\nzmieniono: Testy zostały dodane i zmienione na 16 węzłów, 18 i 20\nzmieniono: Zależności zostały zaktualizowane\nzmieniono następujące problemy: urządzenie regulowane przez adapter-checker zostało ustalone #(15)",
+        "uk": "Перехідник був переведений в організацію iobroker-community-adapters\nзмінено: Тестування було додано та змінено для підтримки вузлів 16, 18 та 20\nзмінено: Оновлено залежність\nзмінено: проблеми, які повідомляються адаптером-шкером, були виправлені #(15)",
+        "zh-cn": "适应者被移入了小型妓院。\n修改: 添加并修改了试验,以支助第16、18和20条。\n修改: 已更新了属地\n变化:适应者报告的问题已确定为第(15)号。"
+      },
+      "1.4.0": {
+        "en": "compatibility to js-controller v5",
+        "de": "Kompatibilität mit js-controller v5",
+        "ru": "совместимость с js-controller v5",
+        "pt": "compatibilidade com js-controller v5",
+        "fr": "compatibilité avec js-controller v5",
+        "it": "compatibilità con js-controller v5",
+        "es": "compatibilidad con js-controller v5",
+        "pl": "kompatybilność z js-controllerem v5",
+        "uk": "сумісність з js-controller v5",
+        "zh-cn": "兼容并行李"
+      },
+      "1.3.4": {
+        "en": "bugfix SET_VOLUME string error #56, Timestamp #59",
+        "de": "fehler SET_VOLUME string error korregiert, Zeitstempel"
+      },
+      "1.3.3": {
+        "en": "bugfix",
+        "de": "fehler korregiert"
+      },
+      "1.3.2": {
+        "en": "Add: `.command.VOLUME_UP` & `.command.VOLUME_DOWN`",
+        "de": "Hinzugefügt: `.command.VOLUME_UP` & `.command.VOLUME_DOWN`"
+      },
+      "1.3.1": {
+        "en": "Add: correction in `.enigma2.Timer_is_set` & `.enigma2.isRecording` with login handling",
+        "de": "correction in `.enigma2.Timer_is_set` & `.enigma2.isRecording` with login handling"
+      },
+      "1.3.0": {
+        "en": "Add: connectionType and dataSource in io-package.json, bugfix: enigma2.CHANNEL_PICON",
+        "de": "Integration: connectionType und dataSource in io-package.json, Fehlerbehebung: enigma2.CHANNEL_PICON"
+      }
+    },
+    "title": "enigma2",
+    "titleLang": {
+      "en": "enigma2",
+      "de": "enigma2",
+      "ru": "оригма2",
+      "pt": "enigma2",
+      "nl": "enigma2",
+      "fr": "enigma2",
+      "it": "enigma2",
+      "es": "enigma2",
+      "pl": "enigma2",
+      "uk": "ангел2",
+      "zh-cn": "enigma2"
+    },
+    "desc": {
+      "en": "enigma2 adapter for VU+, Dreambox, EDISON...",
+      "de": "enigma2 Adapter für VU+, Dreambox, EDISON...",
+      "ru": "enigma2 адаптер для VU+, Dreambox, EDISON...",
+      "pt": "adaptador enigma2 para VU +, Dreambox, EDISON...",
+      "nl": "enigma2 adapter voor VU+, Dreambox, EDISON...",
+      "fr": "adaptateur enigma2 pour VU+, Dreambox, EDISON...",
+      "it": "adattatore enigma2 per VU+, Dreambox, EDISON...",
+      "es": "adaptador enigma2 para VU+, Dreambox, EDISON...",
+      "pl": "enigma2 adapter dla VU+, Dreambox, EDISON...",
+      "uk": "адаптер enigma2 для VU+, Dreambox, EDISON...",
+      "zh-cn": "万国邮联+,Dream箱,EDISON..."
+    },
+    "platform": "Javascript/Node.js",
+    "license": "MIT",
+    "mode": "daemon",
+    "main": "main.js",
+    "icon": "enigma2.png",
+    "messagebox": true,
+    "subscribe": "messagebox",
+    "enabled": false,
+    "stopBeforeUpdate": true,
+    "extIcon": "https://raw.githubusercontent.com/iobroker-community-adapters/ioBroker.enigma2/master/admin/enigma2.png",
+    "readme": "https://github.com/iobroker-community-adapters/ioBroker.enigma2/blob/master/README.md",
+    "loglevel": "info",
+    "nondeletable": false,
+    "compact": false,
+    "materialize": true,
+    "authors": [
+      "Matten-Matten <matten-matten@web.de>"
+    ],
+    "type": "multimedia",
+    "blockly": true,
+    "config": {
+      "width ": 1224,
+      "height": 700
+    },
+    "dependencies": [
+      {
+        "js-controller": ">=3.3.22"
+      }
+    ],
+    "globalDependencies": [
+      {
+        "admin": ">=5.1.13"
+      }
+    ]
+  },
+  "native": {
+    "IPAddress": "192.168.0.1",
+    "Port": "80",
+    "Username": "root",
+    "Password": "dreambox",
+    "timerliste": "false",
+    "timercheck": 5000,
+    "Alexa": "false",
+    "Webinterface": "true",
+    "movieliste": "false",
+    "PollingInterval": 5000
+  },
+  "objects": [],
+  "instanceObjects": [
+    {
+      "_id": "",
+      "type": "meta",
+      "common": {
+        "name": "Enigma2",
+        "type": "meta.user"
+      },
+      "native": {}
+    },
+    {
+      "_id": "enigma2",
+      "type": "channel",
+      "common": {
+        "name": "Enigma2 Status Information"
+      },
+      "native": {}
+    },
+    {
+      "_id": "main_command",
+      "type": "channel",
+      "common": {
+        "name": "Enigma2 Main Commands"
+      },
+      "native": {}
+    },
+    {
+      "_id": "command",
+      "type": "channel",
+      "common": {
+        "name": "Enigma2 Device Commands"
+      },
+      "native": {}
+    },
+    {
+      "_id": "Message",
+      "type": "channel",
+      "common": {
+        "name": "Messages on Screen"
+      },
+      "native": {}
+    },
+    {
+      "_id": "enigma2.Update",
+      "type": "state",
+      "common": {
+        "role": "button",
+        "name": "E2 States manuell aktualisieren",
+        "type": "boolean",
+        "read": false,
+        "write": true
+      },
+      "native": {}
+    },
+    {
+      "_id": "main_command.DEEP_STANDBY",
+      "type": "state",
+      "common": {
+        "role": "button",
+        "name": "Deepstandby",
+        "type": "boolean",
+        "read": false,
+        "write": true
+      },
+      "native": {}
+    },
+    {
+      "_id": "main_command.REBOOT",
+      "type": "state",
+      "common": {
+        "role": "button",
+        "name": "Reboot",
+        "type": "boolean",
+        "read": false,
+        "write": true
+      },
+      "native": {}
+    },
+    {
+      "_id": "main_command.RESTART_GUI",
+      "type": "state",
+      "common": {
+        "role": "button",
+        "name": "Restart Enigma2 GUI",
+        "type": "boolean",
+        "read": false,
+        "write": true
+      },
+      "native": {}
+    },
+    {
+      "_id": "main_command.WAKEUP_FROM_STANDBY",
+      "type": "state",
+      "common": {
+        "role": "button",
+        "name": "Wakeup form Standby",
+        "type": "boolean",
+        "read": false,
+        "write": true
+      },
+      "native": {}
+    },
+    {
+      "_id": "main_command.STANDBY",
+      "type": "state",
+      "common": {
+        "role": "button",
+        "name": "Standby",
+        "type": "boolean",
+        "read": false,
+        "write": true
+      },
+      "native": {}
+    },
+    {
+      "_id": "command.ZAP",
+      "type": "state",
+      "common": {
+        "role": "state",
+        "name": "Zap with Servicereference",
+        "type": "string",
+        "read": false,
+        "write": true
+      },
+      "native": {}
+    },
+    {
+      "_id": "command.REMOTE-CONTROL",
+      "type": "state",
+      "common": {
+        "role": "state",
+        "name": "enigma2 send remote control command as number",
+        "type": "number",
+        "read": true,
+        "write": true
+      },
+      "native": {}
+    },
+    {
+      "_id": "command.SET_VOLUME",
+      "type": "state",
+      "common": {
+        "role": "level.volume",
+        "name": "SET VOLUME",
+        "type": "number",
+        "min": 0,
+        "max": 100,
+        "read": true,
+        "write": true
+      },
+      "native": {}
+    },
+    {
+      "_id": "command.VOLUME_UP",
+      "type": "state",
+      "common": {
+        "role": "button",
+        "name": "VOLUME UP",
+        "type": "boolean",
+        "read": false,
+        "write": true
+      },
+      "native": {}
+    },
+    {
+      "_id": "command.VOLUME_DOWN",
+      "type": "state",
+      "common": {
+        "role": "button",
+        "name": "VOLUME DOWN",
+        "type": "boolean",
+        "read": false,
+        "write": true
+      },
+      "native": {}
+    },
+    {
+      "_id": "command.STANDBY_TOGGLE",
+      "type": "state",
+      "common": {
+        "role": "button",
+        "name": "toggle to Standby",
+        "type": "boolean",
+        "read": false,
+        "write": true
+      },
+      "native": {}
+    },
+    {
+      "_id": "command.MUTE_TOGGLE",
+      "type": "state",
+      "common": {
+        "role": "button",
+        "name": "toggle to Mute/Unmute",
+        "type": "boolean",
+        "read": false,
+        "write": true
+      },
+      "native": {}
+    },
+    {
+      "_id": "command.CHANNEL_UP",
+      "type": "state",
+      "common": {
+        "role": "button",
+        "name": "CHANNEL UP",
+        "type": "boolean",
+        "read": false,
+        "write": true
+      },
+      "native": {}
+    },
+    {
+      "_id": "command.CHANNEL_DOWN",
+      "type": "state",
+      "common": {
+        "role": "button",
+        "name": "CHANNEL DOWN",
+        "type": "boolean",
+        "read": false,
+        "write": true
+      },
+      "native": {}
+    },
+    {
+      "_id": "command.OK",
+      "type": "state",
+      "common": {
+        "role": "button",
+        "name": "OK Button",
+        "type": "boolean",
+        "read": false,
+        "write": true
+      },
+      "native": {}
+    },
+    {
+      "_id": "command.EXIT",
+      "type": "state",
+      "common": {
+        "role": "button",
+        "name": "EXIT Button",
+        "type": "boolean",
+        "read": false,
+        "write": true
+      },
+      "native": {}
+    },
+    {
+      "_id": "command.EPG",
+      "type": "state",
+      "common": {
+        "role": "button",
+        "name": "EPG Button",
+        "type": "boolean",
+        "read": false,
+        "write": true
+      },
+      "native": {}
+    },
+    {
+      "_id": "command.MENU",
+      "type": "state",
+      "common": {
+        "role": "button",
+        "name": "MENU Button",
+        "type": "boolean",
+        "read": false,
+        "write": true
+      },
+      "native": {}
+    },
+    {
+      "_id": "command.PLAY_PAUSE",
+      "type": "state",
+      "common": {
+        "role": "button",
+        "name": "PLAY-PAUSE Button",
+        "type": "boolean",
+        "read": false,
+        "write": true
+      },
+      "native": {}
+    },
+    {
+      "_id": "command.REC",
+      "type": "state",
+      "common": {
+        "role": "button",
+        "name": "REC. Button",
+        "type": "boolean",
+        "read": false,
+        "write": true
+      },
+      "native": {}
+    },
+    {
+      "_id": "command.STOP",
+      "type": "state",
+      "common": {
+        "role": "button",
+        "name": "STOP Button",
+        "type": "boolean",
+        "read": false,
+        "write": true
+      },
+      "native": {}
+    },
+    {
+      "_id": "command.TV",
+      "type": "state",
+      "common": {
+        "role": "button",
+        "name": "TV Button",
+        "type": "boolean",
+        "read": false,
+        "write": true
+      },
+      "native": {}
+    },
+    {
+      "_id": "command.RADIO",
+      "type": "state",
+      "common": {
+        "role": "button",
+        "name": "RADIO Button",
+        "type": "boolean",
+        "read": false,
+        "write": true
+      },
+      "native": {}
+    },
+    {
+      "_id": "command.UP",
+      "type": "state",
+      "common": {
+        "role": "button",
+        "name": "UP Button",
+        "type": "boolean",
+        "read": false,
+        "write": true
+      },
+      "native": {}
+    },
+    {
+      "_id": "command.DOWN",
+      "type": "state",
+      "common": {
+        "role": "button",
+        "name": "DOWN Button",
+        "type": "boolean",
+        "read": false,
+        "write": true
+      },
+      "native": {}
+    },
+    {
+      "_id": "command.RIGHT",
+      "type": "state",
+      "common": {
+        "role": "button",
+        "name": "RIGHT Button",
+        "type": "boolean",
+        "read": false,
+        "write": true
+      },
+      "native": {}
+    },
+    {
+      "_id": "command.LEFT",
+      "type": "state",
+      "common": {
+        "role": "button",
+        "name": "LEFT Button",
+        "type": "boolean",
+        "read": false,
+        "write": true
+      },
+      "native": {}
+    }
+  ]
+}