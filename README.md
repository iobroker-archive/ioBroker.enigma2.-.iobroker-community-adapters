--- conflicted
+++ resolved
@@ -123,20 +123,16 @@
    "msgType": 1                 /* Number from 0 to 3 (0= Yes/No ; 1= Info ; 2=Message ; 3=Attention) */
 });
 ```
-
-----
  
 ## Changelog
-
-<<<<<<< HEAD
-### 1.3.5 (2022-09-03)
-* (Lucky-ESA)          Bugfixes: [#61](https://github.com/Matten-Matten/ioBroker.enigma2/issues/61)
-* (Lucky-ESA)          Bugfixes: undefined e2eventlist
-=======
 <!--
     Placeholder for the next version (at the beginning of the line):
     ### **WORK IN PROGRESS**
 -->
+### **WORK IN PROGRESS**
+* (Lucky-ESA)          Bugfixes: [#61](https://github.com/Matten-Matten/ioBroker.enigma2/issues/61)
+* (Lucky-ESA)          Bugfixes: undefined e2eventlist
+
 ### 1.5.0 (2023-05-05)
 -   (mcm1957) The adapter has been moved into iobroker-community-adapters organisation
 -   (mcm1957) changed: Testing has been added and changed to support node 16, 18 and 20
@@ -145,7 +141,6 @@
 
 ### 1.4.0 (2022-04-11)
 * (foxriver76) compatibility to js-controller v5
->>>>>>> 11142643
 
 ### 1.3.3 (2021-06-07)
 * (TDCroPower)          Bugfixes: [#48](https://github.com/Matten-Matten/ioBroker.enigma2/issues/48)
